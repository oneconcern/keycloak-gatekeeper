--- conflicted
+++ resolved
@@ -289,15 +289,9 @@
 	// CorsCredentials set the credentials flag
 	CorsCredentials bool `json:"cors-credentials" yaml:"cors-credentials" usage:"credentials access control header (Access-Control-Allow-Credentials)"`
 	// CorsMaxAge is the age for CORS
-<<<<<<< HEAD
 	CorsMaxAge time.Duration `json:"cors-max-age" yaml:"cors-max-age" usage:"max age applied to cors headers (Access-Control-Max-Age)"`
 	// CorsDisableUpstream disables CORS headers prepared by the gatekeeper from the relayed upstream response
 	CorsDisableUpstream bool `json:"cors-disable-upstream" yaml:"cors-disable-upstream" usage:"do not extend CORS support to upstream responses: only gatekeeper endpoints are CORS-enabled"`
-=======
-	CorsMaxAge          time.Duration `json:"cors-max-age" yaml:"cors-max-age" usage:"max age applied to cors headers (Access-Control-Max-Age)"`
-	CorsDisableUpstream bool          `json:"cors-disable-upstream" yaml:"cors-disable-upstream" usage:"do not extend CORS support to upstream responses: only gatekeeper endpoints are CORS-enabled"`
-
->>>>>>> a73ff7e6
 	// Hostnames is a list of hostname's the service should response to
 	Hostnames []string `json:"hostnames" yaml:"hostnames" usage:"list of hostnames the service will respond to"`
 
